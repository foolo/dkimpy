# This software is provided 'as-is', without any express or implied
# warranty.  In no event will the author be held liable for any damages
# arising from the use of this software.
#
# Permission is granted to anyone to use this software for any purpose,
# including commercial applications, and to alter it and redistribute it
# freely, subject to the following restrictions:
#
# 1. The origin of this software must not be misrepresented; you must not
#    claim that you wrote the original software. If you use this software
#    in a product, an acknowledgment in the product documentation would be
#    appreciated but is not required.
# 2. Altered source versions must be plainly marked as such, and must not be
#    misrepresented as being the original software.
# 3. This notice may not be removed or altered from any source distribution.
#
# Copyright (c) 2008 Greg Hewgill http://hewgill.com
#
# This has been modified from the original software.
# Copyright (c) 2011 William Grant <me@williamgrant.id.au>
#
# This has been modified from the original software.
# Copyright (c) 2016 Google, Inc.
# Contact: Brandon Long <blong@google.com>
#
# This has been modified from the original software.
# Copyright (c) 2016, 2017, 2018, 2019 Scott Kitterman <scott@kitterman.com>
#
# This has been modified from the original software.
# Copyright (c) 2017 Valimail Inc
# Contact: Gene Shuman <gene@valimail.com>
#


import base64
import hashlib
import logging
import re
import sys
import time
import binascii

# only needed for arc
try:
    from authres import AuthenticationResultsHeader
except ImportError:
    pass

# only needed for ed25519 signing/verification
try:
    import nacl.signing
    import nacl.encoding
except ImportError:
    pass

from dkim.canonicalization import (
    CanonicalizationPolicy,
    InvalidCanonicalizationPolicyError,
    )
from dkim.canonicalization import Relaxed as RelaxedCanonicalization

from dkim.crypto import (
    DigestTooLargeError,
    HASH_ALGORITHMS,
    ARC_HASH_ALGORITHMS,
    parse_pem_private_key,
    parse_public_key,
    RSASSA_PKCS1_v1_5_sign,
    RSASSA_PKCS1_v1_5_verify,
    UnparsableKeyError,
    )
try:
    from dkim.dnsplug import get_txt
except ImportError:
    try:
        import aiodns
        from dkim.asyncsupport import get_txt_async as get_txt
    except:
        # Only true if not using async
        def get_txt(s,timeout=5):
            raise RuntimeError("DKIM.verify requires DNS or dnspython module")
from dkim.util import (
    get_default_logger,
    InvalidTagValueList,
    parse_tag_value,
    )

__all__ = [
    "DKIMException",
    "InternalError",
    "KeyFormatError",
    "MessageFormatError",
    "ParameterError",
    "ValidationError",
    "AuthresNotFoundError",
    "NaClNotFoundError",
    "CV_Pass",
    "CV_Fail",
    "CV_None",
    "Relaxed",
    "Simple",
    "DKIM",
    "ARC",
    "sign",
    "verify",
    "dkim_sign",
    "dkim_verify",
    "arc_sign",
    "arc_verify",
]

Relaxed = b'relaxed'    # for clients passing dkim.Relaxed
Simple = b'simple'      # for clients passing dkim.Simple

# for ARC
CV_Pass = b'pass'
CV_Fail = b'fail'
CV_None = b'none'


class HashThrough(object):
  def __init__(self, hasher, debug=False):
    self.data = []
    self.hasher = hasher
    self.name = hasher.name
    self.debug = debug

  def update(self, data):
    if self.debug:
        self.data.append(data)
    return self.hasher.update(data)

  def digest(self):
    return self.hasher.digest()

  def hexdigest(self):
    return self.hasher.hexdigest()

  def hashed(self):
    return b''.join(self.data)


def bitsize(x):
    """Return size of long in bits."""
    return len(bin(x)) - 2


class DKIMException(Exception):
    """Base class for DKIM errors."""
    pass


class InternalError(DKIMException):
    """Internal error in dkim module. Should never happen."""
    pass


class KeyFormatError(DKIMException):
    """Key format error while parsing an RSA public or private key."""
    pass


class MessageFormatError(DKIMException):
    """RFC822 message format error."""
    pass


class ParameterError(DKIMException):
    """Input parameter error."""
    pass


class ValidationError(DKIMException):
    """Validation error."""
    pass


class AuthresNotFoundError(DKIMException):
    """ Authres Package not installed, needed for ARC """
    pass


class NaClNotFoundError(DKIMException):
    """ Nacl package not installed, needed for ed25119 signatures """
    pass


class UnknownKeyTypeError(DKIMException):
    """ Key type (k tag) is not known (rsa/ed25519) """


def select_headers(headers, include_headers):
    """Select message header fields to be signed/verified.

    >>> h = [('from','biz'),('foo','bar'),('from','baz'),('subject','boring')]
    >>> i = ['from','subject','to','from']
    >>> select_headers(h,i)
    [('from', 'baz'), ('subject', 'boring'), ('from', 'biz')]
    >>> h = [('From','biz'),('Foo','bar'),('Subject','Boring')]
    >>> i = ['from','subject','to','from']
    >>> select_headers(h,i)
    [('From', 'biz'), ('Subject', 'Boring')]
    """
    sign_headers = []
    lastindex = {}
    for h in include_headers:
        assert h == h.lower()
        i = lastindex.get(h, len(headers))
        while i > 0:
            i -= 1
            if h == headers[i][0].lower():
                sign_headers.append(headers[i])
                break
        lastindex[h] = i
    return sign_headers


# FWS  =  ([*WSP CRLF] 1*WSP) /  obs-FWS ; Folding white space  [RFC5322]
FWS = br'(?:(?:\s*\r?\n)?\s+)?'
RE_BTAG = re.compile(br'([;\s]b'+FWS+br'=)(?:'+FWS+br'[a-zA-Z0-9+/=])*(?:\r?\n\Z)?')


def hash_headers(hasher, canonicalize_headers, headers, include_headers,
                 sigheader, sig):
    """Update hash for signed message header fields."""
    sign_headers = select_headers(headers,include_headers)
    # The call to _remove() assumes that the signature b= only appears
    # once in the signature header
    cheaders = canonicalize_headers.canonicalize_headers(
        [(sigheader[0], RE_BTAG.sub(b'\\1',sigheader[1]))])
    # the dkim sig is hashed with no trailing crlf, even if the
    # canonicalization algorithm would add one.
    for x,y in sign_headers + [(x, y.rstrip()) for x,y in cheaders]:
        hasher.update(x)
        hasher.update(b":")
        hasher.update(y)
    return sign_headers


def hash_headers_ed25519(pk, canonicalize_headers, headers, include_headers,
                 sigheader, sig):
    """Update hash for signed message header fields."""
    hash_header = ''
    sign_headers = select_headers(headers,include_headers)
    # The call to _remove() assumes that the signature b= only appears
    # once in the signature header
    cheaders = canonicalize_headers.canonicalize_headers(
        [(sigheader[0], RE_BTAG.sub(b'\\1',sigheader[1]))])
    # the dkim sig is hashed with no trailing crlf, even if the
    # canonicalization algorithm would add one.
    for x,y in sign_headers + [(x, y.rstrip()) for x,y in cheaders]:
        hash_header += x + y
    return sign_headers, hash_header


def validate_signature_fields(sig, mandatory_fields=[b'v', b'a', b'b', b'bh', b'd', b'h', b's'], arc=False):
    """Validate DKIM or ARC Signature fields.
    Basic checks for presence and correct formatting of mandatory fields.
    Raises a ValidationError if checks fail, otherwise returns None.
    @param sig: A dict mapping field keys to values.
    @param mandatory_fields: A list of non-optional fields
    @param arc: flag to differentiate between dkim & arc
    """
    if arc:
        hashes = ARC_HASH_ALGORITHMS
    else:
        hashes = HASH_ALGORITHMS
    for field in mandatory_fields:
        if field not in sig:
            raise ValidationError("missing %s=" % field)

    if b'a' in sig and not sig[b'a'] in hashes:
        raise ValidationError("unknown signature algorithm: %s" % sig[b'a'])

    if b'b' in sig:
        if re.match(br"[\s0-9A-Za-z+/]+=*$", sig[b'b']) is None:
            raise ValidationError("b= value is not valid base64 (%s)" % sig[b'b'])
        if len(re.sub(br"\s+", b"", sig[b'b'])) % 4 != 0:
            raise ValidationError("b= value is not valid base64 (%s)" % sig[b'b'])

    if b'bh' in sig:
        if re.match(br"[\s0-9A-Za-z+/]+=*$", sig[b'bh']) is None:
            raise ValidationError("bh= value is not valid base64 (%s)" % sig[b'bh'])
        if len(re.sub(br"\s+", b"", sig[b'bh'])) % 4 != 0:
            raise ValidationError("bh= value is not valid base64 (%s)" % sig[b'bh'])

    if b'cv' in sig and sig[b'cv'] not in (CV_Pass, CV_Fail, CV_None):
        raise ValidationError("cv= value is not valid (%s)" % sig[b'cv'])

    # Nasty hack to support both str and bytes... check for both the
    # character and integer values.
    if not arc and b'i' in sig and (
        not sig[b'i'].lower().endswith(sig[b'd'].lower()) or
        sig[b'i'][-len(sig[b'd'])-1] not in ('@', '.', 64, 46)):
        raise ValidationError(
            "i= domain is not a subdomain of d= (i=%s d=%s)" %
            (sig[b'i'], sig[b'd']))
    if b'l' in sig and re.match(br"\d{,76}$", sig[b'l']) is None:
        raise ValidationError(
            "l= value is not a decimal integer (%s)" % sig[b'l'])
    if b'q' in sig and sig[b'q'] != b"dns/txt":
        raise ValidationError("q= value is not dns/txt (%s)" % sig[b'q'])

    if b't' in sig:
        if re.match(br"\d+$", sig[b't']) is None:
            raise ValidationError(
                "t= value is not a decimal integer (%s)" % sig[b't'])
        now = int(time.time())
        slop = 36000 # 10H leeway for mailers with inaccurate clocks
        t_sign = int(sig[b't'])
        if t_sign > now + slop:
            raise ValidationError("t= value is in the future (%s)" % sig[b't'])

    if b'v' in sig and sig[b'v'] != b"1":
        raise ValidationError("v= value is not 1 (%s)" % sig[b'v'])

    if b'x' in sig:
        if re.match(br"\d+$", sig[b'x']) is None:
            raise ValidationError(
              "x= value is not a decimal integer (%s)" % sig[b'x'])
        x_sign = int(sig[b'x'])
        now = int(time.time())
        slop = 36000 # 10H leeway for mailers with inaccurate clocks
        if x_sign < now - slop:
            raise ValidationError(
                "x= value is past (%s)" % sig[b'x'])
            if x_sign < t_sign:
                raise ValidationError(
                    "x= value is less than t= value (x=%s t=%s)" %
                    (sig[b'x'], sig[b't']))


def rfc822_parse(message):
    """Parse a message in RFC822 format.

    @param message: The message in RFC822 format. Either CRLF or LF is an accepted line separator.
    @return: Returns a tuple of (headers, body) where headers is a list of (name, value) pairs.
    The body is a CRLF-separated string.
    """
    headers = []
    lines = re.split(b"\r?\n", message)
    i = 0
    while i < len(lines):
        if len(lines[i]) == 0:
            # End of headers, return what we have plus the body, excluding the blank line.
            i += 1
            break
        if lines[i][0] in ("\x09", "\x20", 0x09, 0x20):
            headers[-1][1] += lines[i]+b"\r\n"
        else:
            m = re.match(br"([\x21-\x7e]+?):", lines[i])
            if m is not None:
                headers.append([m.group(1), lines[i][m.end(0):]+b"\r\n"])
            elif lines[i].startswith(b"From "):
                pass
            else:
                raise MessageFormatError("Unexpected characters in RFC822 header: %s" % lines[i])
        i += 1
    return (headers, b"\r\n".join(lines[i:]))


def text(s):
    """Normalize bytes/str to str for python 2/3 compatible doctests.
    >>> text(b'foo')
    'foo'
    >>> text(u'foo')
    'foo'
    >>> text('foo')
    'foo'
    """
    if type(s) is str: return s
    s = s.decode('ascii')
    if type(s) is str: return s
    return s.encode('ascii')


def fold(header, namelen=0, linesep=b'\r\n'):
    """Fold a header line into multiple crlf-separated lines of text at column
     72.  The crlf does not count for line length.

    >>> text(fold(b'foo'))
    'foo'
    >>> text(fold(b'foo  '+b'foo'*24).splitlines()[0])
    'foo '
    >>> text(fold(b'foo'*25).splitlines()[-1])
    ' foo'
    >>> len(fold(b'foo'*25).splitlines()[0])
    72
    >>> text(fold(b'x'))
    'x'
    >>> text(fold(b'xyz'*24))
    'xyzxyzxyzxyzxyzxyzxyzxyzxyzxyzxyzxyzxyzxyzxyzxyzxyzxyzxyzxyzxyzxyzxyzxyz'
    >>> len(fold(b'xyz'*48))
    150
    """
    # 72 is the max line length we actually want, but the header field name
    # has to fit in the first line too (See Debian Bug #863690).
    maxleng = 72 - namelen
    if len(header) <= maxleng:
        return header
    if len(header) - header.rfind(b"\r\n") == 2 and len(header) <= maxleng +2:
        return header
    i = header.rfind(b"\r\n ")
    if i == -1:
        pre = b""
    else:
        i += 3
        pre = header[:i]
        header = header[i:]
    while len(header) > maxleng:
        i = header[:maxleng].rfind(b" ")
        if i == -1:
            j = maxleng
            pre += header[:j] + linesep + b" "
        else:
            j = i + 1
            pre += header[:i] + linesep + b" "
        header = header[j:]
        maxleng = 71
    if len(header) > 2:
        return pre + header
    else:
        if pre[0] == b' ':
            return pre[:-1]
        else:
            return pre + header


def evaluate_pk(name, s):
  if not s:
      raise KeyFormatError("missing public key: %s"%name)
  try:
      if type(s) is str:
        s = s.encode('ascii')
      pub = parse_tag_value(s)
  except InvalidTagValueList as e:
      raise KeyFormatError(e)
  try:
      if pub[b'v'] != b'DKIM1':
          raise KeyFormatError("bad version")
  except KeyError as e:
      # Version not required in key record: RFC 6376 3.6.1
      pass
  try:
      if pub[b'k'] == b'ed25519':
          pk = nacl.signing.VerifyKey(pub[b'p'], encoder=nacl.encoding.Base64Encoder)
          keysize = 256
          ktag = b'ed25519'
  except KeyError:
      pub[b'k'] = b'rsa'
  if pub[b'k'] == b'rsa':
      try:
          pk = parse_public_key(base64.b64decode(pub[b'p']))
          keysize = bitsize(pk['modulus'])
      except KeyError:
          raise KeyFormatError("incomplete public key: %s" % s)
      except (TypeError,UnparsableKeyError) as e:
          raise KeyFormatError("could not parse public key (%s): %s" % (pub[b'p'],e))
      ktag = b'rsa'
  if pub[b'k'] != b'rsa' and pub[b'k'] != b'ed25519':
      raise KeyFormatError('unknown algorithm in k= tag: {0}'.format(pub[b'k']))
  seqtlsrpt = False
  try:
      # Ignore unknown service types, RFC 6376 3.6.1
      if pub[b's'] != b'*' and pub[b's'] != b'email' and pub[b's'] != b'tlsrpt':
          pk = None
          keysize = None
          ktag = None
          raise KeyFormatError('unknown service type in s= tag: {0}'.format(pub[b's']))
      elif pub[b's'] == b'tlsrpt':
          seqtlsrpt = True
  except:
      # Default is '*' - all service types, so no error if missing from key record
      pass
  return pk, keysize, ktag, seqtlsrpt


def load_pk_from_dns(name, dnsfunc=get_txt, timeout=5):
  s = dnsfunc(name, timeout=timeout)
  pk, keysize, ktag, seqtlsrpt = evaluate_pk(name, s)
  return pk, keysize, ktag, seqtlsrpt


#: Abstract base class for holding messages and options during DKIM/ARC signing and verification.
class DomainSigner(object):
  # NOTE - the first 2 indentation levels are 2 instead of 4
  # to minimize changed lines from the function only version.

  #: @param message: an RFC822 formatted message to be signed or verified
  #: (with either \\n or \\r\\n line endings)
  #: @param logger: a logger to which debug info will be written (default None)
  #: @param signature_algorithm: the signing algorithm to use when signing
  #: @param debug_content: log headers and body after canonicalization (default False)
  #: @param linesep: use this line seperator for folding the headers
  #: @param timeout: number of seconds for DNS lookup timeout (default = 5)
  #: @param tlsrpt: message is an RFC 8460 TLS report (default False)
  #: False: Not a tlsrpt, True: Is a tlsrpt, 'strict': tlsrpt, invalid if
  #: service type is missing. For signing, if True, length is never used.
  def __init__(self,message=None,logger=None,signature_algorithm=b'rsa-sha256',
        minkey=1024, linesep=b'\r\n', debug_content=False, timeout=5,
        tlsrpt=False):
    self.set_message(message)
    if logger is None:
        logger = get_default_logger()
    self.logger = logger
    self.debug_content = debug_content and logger.isEnabledFor(logging.DEBUG)
    if signature_algorithm not in HASH_ALGORITHMS:
        raise ParameterError(
            "Unsupported signature algorithm: "+signature_algorithm)
    self.signature_algorithm = signature_algorithm
    #: Header fields which should be signed.  Default as suggested by RFC6376
    self.should_sign = set(DKIM.SHOULD)
    #: Header fields which should not be signed.  The default is from RFC6376.
    #: Attempting to sign these headers results in an exception.
    #: If it is necessary to sign one of these, it must be removed
    #: from this list first.
    self.should_not_sign = set(DKIM.SHOULD_NOT)
    #: Header fields to sign an extra time to prevent additions.
    self.frozen_sign = set(DKIM.FROZEN)
    #: Minimum public key size.  Shorter keys raise KeyFormatError. The
    #: default is 1024
    self.minkey = minkey
    # use this line seperator for output
    self.linesep = linesep
    self.timeout = timeout
    self.tlsrpt = tlsrpt
    # Service type in DKIM record is s=tlsrpt
    self.seqtlsrpt = False


  #: Header fields to protect from additions by default.
  #:
  #: The short list below is the result more of instinct than logic.
  #: @since: 0.5
  FROZEN = (b'from',)

  #: The rfc6376 recommended header fields to sign
  #: @since: 0.5
  SHOULD = (
    b'from', b'sender', b'reply-to', b'subject', b'date', b'message-id', b'to', b'cc',
    b'mime-version', b'content-type', b'content-transfer-encoding',
    b'content-id', b'content-description', b'resent-date', b'resent-from',
    b'resent-sender', b'resent-to', b'resent-cc', b'resent-message-id',
    b'in-reply-to', b'references', b'list-id', b'list-help', b'list-unsubscribe',
    b'list-subscribe', b'list-post', b'list-owner', b'list-archive'
  )

  #: The rfc6376 recommended header fields not to sign.
  #: @since: 0.5
  SHOULD_NOT = (
    b'return-path',b'received',b'comments',b'keywords',b'bcc',b'resent-bcc',
    b'dkim-signature'
  )

  # Doesn't seem to be used (GS)
  #: The U{RFC5322<http://tools.ietf.org/html/rfc5322#section-3.6>}
  #: complete list of singleton headers (which should
  #: appear at most once).  This can be used for a "paranoid" or
  #: "strict" signing mode.
  #: Bcc in this list is in the SHOULD NOT sign list, the rest could
  #: be in the default FROZEN list, but that could also make signatures
  #: more fragile than necessary.
  #: @since: 0.5
  RFC5322_SINGLETON = (b'date',b'from',b'sender',b'reply-to',b'to',b'cc',b'bcc',
        b'message-id',b'in-reply-to',b'references')

  def add_frozen(self,s):
    """ Add headers not in should_not_sign to frozen_sign.
    @param s: list of headers to add to frozen_sign
    @since: 0.5

    >>> dkim = DKIM()
    >>> dkim.add_frozen(DKIM.RFC5322_SINGLETON)
    >>> [text(x) for x in sorted(dkim.frozen_sign)]
    ['cc', 'date', 'from', 'in-reply-to', 'message-id', 'references', 'reply-to', 'sender', 'to']
    >>> dkim2 = DKIM()
    >>> dkim2.add_frozen((b'date',b'subject'))
    >>> [text(x) for x in sorted(dkim2.frozen_sign)]
    ['date', 'from', 'subject']
    """
    self.frozen_sign.update(x.lower() for x in s
        if x.lower() not in self.should_not_sign)


  def add_should_not(self,s):
    """ Add headers not in should_not_sign to frozen_sign.
    @param s: list of headers to add to frozen_sign
    @since: 0.9

    >>> dkim = DKIM()
    >>> dkim.add_should_not(DKIM.RFC5322_SINGLETON)
    >>> [text(x) for x in sorted(dkim.should_not_sign)]
    ['bcc', 'cc', 'comments', 'date', 'dkim-signature', 'in-reply-to', 'keywords', 'message-id', 'received', 'references', 'reply-to', 'resent-bcc', 'return-path', 'sender', 'to']
    """
    self.should_not_sign.update(x.lower() for x in s
        if x.lower() not in self.frozen_sign)


  #: Load a new message to be signed or verified.
  #: @param message: an RFC822 formatted message to be signed or verified
  #: (with either \\n or \\r\\n line endings)
  #: @since: 0.5
  def set_message(self,message):
    if message:
      self.headers, self.body = rfc822_parse(message)
    else:
      self.headers, self.body = [],''
    #: The DKIM signing domain last signed or verified.
    self.domain = None
    #: The DKIM key selector last signed or verified.
    self.selector = 'default'
    #: Signature parameters of last sign or verify.  To parse
    #: a DKIM-Signature header field that you have in hand,
    #: use L{dkim.util.parse_tag_value}.
    self.signature_fields = {}
    #: The list of headers last signed or verified.  Each header
    #: is a name,value tuple.  FIXME: The headers are canonicalized.
    #: This could be more useful as original headers.
    self.signed_headers = []
    #: The public key size last verified.
    self.keysize = 0

  def default_sign_headers(self):
    """Return the default list of headers to sign: those in should_sign or
    frozen_sign, with those in frozen_sign signed an extra time to prevent
    additions.
    @since: 0.5"""
    hset = self.should_sign | self.frozen_sign
    include_headers = [ x for x,y in self.headers
        if x.lower() in hset ]
    return include_headers + [ x for x in include_headers
        if x.lower() in self.frozen_sign]

  def all_sign_headers(self):
    """Return header list of all existing headers not in should_not_sign.
    @since: 0.5"""
    return [x for x,y in self.headers if x.lower() not in self.should_not_sign]


  # Abstract helper method to generate a tag=value header from a list of fields
  #: @param fields: A list of key value tuples to be included in the header
  #: @param include_headers: A list message headers to include in the b= signature computation
  #: @param canon_policy: A canonicialization policy for b= & bh=
  #: @param header_name: The name of the generated header
  #: @param pk: The private key used for signature generation
  #: @param standardize:  Flag to enable 'standard' header syntax
  def gen_header(self, fields, include_headers, canon_policy, header_name, pk, standardize=False):
    if standardize:
        lower = [(x,y.lower().replace(b' ', b'')) for (x,y) in fields if x != b'bh']
        reg   = [(x,y.replace(b' ', b'')) for (x,y) in fields if x == b'bh']
        fields = lower + reg
        fields = sorted(fields, key=(lambda x: x[0]))

    header_value = b"; ".join(b"=".join(x) for x in fields)
    if not standardize:
      header_value = fold(header_value, namelen=len(header_name), linesep=b'\r\n')
    header_value = RE_BTAG.sub(b'\\1',header_value)
    header = (header_name, b' ' + header_value)
    h = HashThrough(self.hasher(), self.debug_content)
    sig = dict(fields)

    headers = canon_policy.canonicalize_headers(self.headers)
    self.signed_headers = hash_headers(
        h, canon_policy, headers, include_headers, header, sig)
    if self.debug_content:
        self.logger.debug("sign %s headers: %r" % (header_name, h.hashed()))

    if self.signature_algorithm == b'rsa-sha256' or self.signature_algorithm == b'rsa-sha1':
        try:
            sig2 = RSASSA_PKCS1_v1_5_sign(h, pk)
        except DigestTooLargeError:
            raise ParameterError("digest too large for modulus")
    elif self.signature_algorithm == b'ed25519-sha256':
        sigobj = pk.sign(h.digest())
        sig2 = sigobj.signature
    # Folding b= is explicity allowed, but yahoo and live.com are broken
    #header_value += base64.b64encode(bytes(sig2))
    # Instead of leaving unfolded (which lets an MTA fold it later and still
    # breaks yahoo and live.com), we change the default signing mode to
    # relaxed/simple (for broken receivers), and fold now.
    idx = [i for i in range(len(fields)) if fields[i][0] == b'b'][0]
    fields[idx] = (b'b', base64.b64encode(bytes(sig2)))
    header_value = b"; ".join(b"=".join(x) for x in fields) + self.linesep

    if not standardize:
      header_value = fold(header_value, namelen=len(header_name), linesep=self.linesep)

    return header_value

<<<<<<< HEAD
  # Abstract helper method to verify a signed header
  #: @param sig: List of (key, value) tuples containing tag=values of the header
  #: @param include_headers: headers to validate b= signature against
  #: @param sig_header: (header_name, header_value)
  #: @param dnsfunc: interface to dns
  def verify_sig(self, sig, include_headers, sig_header, dnsfunc):
    name = sig[b's'] + b"._domainkey." + sig[b'd'] + b"."
    try:
      pk, self.keysize, ktag, self.seqtlsrpt = load_pk_from_dns(name, dnsfunc,
              timeout=self.timeout)
    except KeyFormatError as e:
      self.logger.error("%s" % e)
      return False
    except binascii.Error as e:
      self.logger.error('KeyFormatError: {0}'.format(e))
      return False
=======
>>>>>>> 79722177

  def verify_sig_process(self, sig, include_headers, sig_header, dnsfunc):
    """Non-async sensitive verify_sig elements.  Separated to avoid async code
    duplication."""
    # RFC 8460 MAY ignore signatures without tlsrpt Service Type
    if self.tlsrpt == 'strict' and not self.seqtlsrpt:
        raise ValidationError("Message is tlsrpt and Service Type is not tlsrpt")
    # Inferred requirement from both RFC 8460 and RFC 6376
    if not self.tlsrpt and self.seqtlsrpt:
        raise ValidationError("Message is not tlsrpt and Service Type is tlsrpt")

    try:
        canon_policy = CanonicalizationPolicy.from_c_value(sig.get(b'c', b'simple/simple'))
    except InvalidCanonicalizationPolicyError as e:
        raise MessageFormatError("invalid c= value: %s" % e.args[0])

    hasher = HASH_ALGORITHMS[sig[b'a']]

    # validate body if present
    if b'bh' in sig:
      h = HashThrough(hasher(), self.debug_content)

      body = canon_policy.canonicalize_body(self.body)
      if b'l' in sig and not self.tlsrpt:
        body = body[:int(sig[b'l'])]
      h.update(body)
      if self.debug_content:
          self.logger.debug("body hashed: %r" % h.hashed())
      bodyhash = h.digest()

      self.logger.debug("bh: %s" % base64.b64encode(bodyhash))
      try:
          bh = base64.b64decode(re.sub(br"\s+", b"", sig[b'bh']))
      except TypeError as e:
          raise MessageFormatError(str(e))
      if bodyhash != bh:
          raise ValidationError(
              "body hash mismatch (got %s, expected %s)" %
              (base64.b64encode(bodyhash), sig[b'bh']))

    # address bug#644046 by including any additional From header
    # fields when verifying.  Since there should be only one From header,
    # this shouldn't break any legitimate messages.  This could be
    # generalized to check for extras of other singleton headers.
    if b'from' in include_headers:
      include_headers.append(b'from')
    h = HashThrough(hasher(), self.debug_content)

    headers = canon_policy.canonicalize_headers(self.headers)
    self.signed_headers = hash_headers(
        h, canon_policy, headers, include_headers, sig_header, sig)
    if self.debug_content:
        self.logger.debug("signed for %s: %r" % (sig_header[0], h.hashed()))
    signature = base64.b64decode(re.sub(br"\s+", b"", sig[b'b']))
    if self.ktag == b'rsa':
        try:
            res = RSASSA_PKCS1_v1_5_verify(h, signature, self.pk)
            self.logger.debug("%s valid: %s" % (sig_header[0], res))
            if res and self.keysize < self.minkey:
                raise KeyFormatError("public key too small: %d" % self.keysize)
            return res
        except (TypeError,DigestTooLargeError) as e:
            raise KeyFormatError("digest too large for modulus: %s"%e)
    elif self.ktag == b'ed25519':
        try:
            self.pk.verify(h.digest(), signature)
            self.logger.debug("%s valid" % (sig_header[0]))
            return True
        except (nacl.exceptions.BadSignatureError) as e:
            return False
    else:
        raise UnknownKeyTypeError(self.ktag)


  # Abstract helper method to verify a signed header
  #: @param sig: List of (key, value) tuples containing tag=values of the header
  #: @param include_headers: headers to validate b= signature against
  #: @param sig_header: (header_name, header_value)
  #: @param dnsfunc: interface to dns
  def verify_sig(self, sig, include_headers, sig_header, dnsfunc):
    name = sig[b's'] + b"._domainkey." + sig[b'd'] + b"."
    try:
      self.pk, self.keysize, self.ktag, self.seqtlsrpt = load_pk_from_dns(name,
              dnsfunc, timeout=self.timeout)
    except KeyFormatError as e:
      self.logger.error("%s" % e)
      return False
    return self.verify_sig_process(sig, include_headers, sig_header, dnsfunc)


#: Hold messages and options during DKIM signing and verification.
class DKIM(DomainSigner):
  #: Sign an RFC822 message and return the DKIM-Signature header line.
  #:
  #: The include_headers option gives full control over which header fields
  #: are signed.  Note that signing a header field that doesn't exist prevents
  #: that field from being added without breaking the signature.  Repeated
  #: fields (such as Received) can be signed multiple times.  Instances
  #: of the field are signed from bottom to top.  Signing a header field more
  #: times than are currently present prevents additional instances
  #: from being added without breaking the signature.
  #:
  #: The length option allows the message body to be appended to by MTAs
  #: enroute (e.g. mailing lists that append unsubscribe information)
  #: without breaking the signature.
  #:
  #: The default include_headers for this method differs from the backward
  #: compatible sign function, which signs all headers not
  #: in should_not_sign.  The default list for this method can be modified
  #: by tweaking should_sign and frozen_sign (or even should_not_sign).
  #: It is only necessary to pass an include_headers list when precise control
  #: is needed.
  #:
  #: @param selector: the DKIM selector value for the signature
  #: @param domain: the DKIM domain value for the signature
  #: @param privkey: a PKCS#1 private key in base64-encoded text form
  #: @param identity: the DKIM identity value for the signature
  #: (default "@"+domain)
  #: @param canonicalize: the canonicalization algorithms to use
  #: (default (Simple, Simple))
  #: @param include_headers: a list of strings indicating which headers
  #: are to be signed (default rfc4871 recommended headers)
  #: @param length: true if the l= tag should be included to indicate
  #: body length signed (default False).
  #: @return: DKIM-Signature header field terminated by '\r\n'
  #: @raise DKIMException: when the message, include_headers, or key are badly
  #: formed.
  def sign(self, selector, domain, privkey, signature_algorithm=None, identity=None,
        canonicalize=(b'relaxed',b'simple'), include_headers=None, length=False):
    if signature_algorithm:
        self.signature_algorithm = signature_algorithm
    if self.signature_algorithm == b'rsa-sha256' or self.signature_algorithm == b'rsa-sha1':
        try:
            pk = parse_pem_private_key(privkey)
        except UnparsableKeyError as e:
            raise KeyFormatError(str(e))
    elif self.signature_algorithm == b'ed25519-sha256':
        pk = nacl.signing.SigningKey(privkey, encoder=nacl.encoding.Base64Encoder)

    if identity is not None and not identity.endswith(domain):
        raise ParameterError("identity must end with domain")

    canon_policy = CanonicalizationPolicy.from_c_value(b'/'.join(canonicalize))

    if include_headers is None:
        include_headers = self.default_sign_headers()
    try:
        include_headers = [bytes(x, 'utf-8') for x in include_headers]
    except TypeError:
        # TypeError means it's already bytes and we're good or we're in
        # Python 2 and we don't care.  See LP: #1776775.
        pass

    include_headers = tuple([x.lower() for x in include_headers])
    # record what verify should extract
    self.include_headers = include_headers

    if self.tlsrpt:
        # RFC 8460 MUST NOT
        length = False

    # rfc4871 says FROM is required
    if b'from' not in include_headers:
        raise ParameterError("The From header field MUST be signed")

    # raise exception for any SHOULD_NOT headers, call can modify
    # SHOULD_NOT if really needed.
    for x in set(include_headers).intersection(self.should_not_sign):
      raise ParameterError("The %s header field SHOULD NOT be signed"%x)

    body = canon_policy.canonicalize_body(self.body)

    self.hasher = HASH_ALGORITHMS[self.signature_algorithm]
    h = self.hasher()
    h.update(body)
    bodyhash = base64.b64encode(h.digest())

    sigfields = [x for x in [
        (b'v', b"1"),
        (b'a', self.signature_algorithm),
        (b'c', canon_policy.to_c_value()),
        (b'd', domain),
        (b'i', identity or b"@"+domain),
        length and (b'l', str(len(body)).encode('ascii')),
        (b'q', b"dns/txt"),
        (b's', selector),
        (b't', str(int(time.time())).encode('ascii')),
        (b'h', b" : ".join(include_headers)),
        (b'bh', bodyhash),
        # Force b= to fold onto it's own line so that refolding after
        # adding sig doesn't change whitespace for previous tags.
        (b'b', b'0'*60),
    ] if x]

    res = self.gen_header(sigfields, include_headers, canon_policy,
                           b"DKIM-Signature", pk)

    self.domain = domain
    self.selector = selector
    self.signature_fields = dict(sigfields)
    return b'DKIM-Signature: ' + res

<<<<<<< HEAD
  #: Checks if any DKIM signature is present
  #: @return: True if there is one or more DKIM signatures present or False otherwise
  def present(self):
    return (len([(x,y) for x,y in self.headers if x.lower() == b"dkim-signature"]) > 0)

  #: Verify a DKIM signature.
  #: @type idx: int
  #: @param idx: which signature to verify.  The first (topmost) signature is 0.
  #: @type dnsfunc: callable
  #: @param dnsfunc: an option function to lookup TXT resource records
  #: for a DNS domain.  The default uses dnspython or pydns.
  #: @return: True if signature verifies or False otherwise
  #: @raise DKIMException: when the message, signature, or key are badly formed
  def verify(self,idx=0,dnsfunc=get_txt):
=======

  def verify_headerprep(self, idx=0):
    """Non-DNS verify parts to minimize asyncio code duplication."""


>>>>>>> 79722177
    sigheaders = [(x,y) for x,y in self.headers if x.lower() == b"dkim-signature"]
    if len(sigheaders) <= idx:
        return False

    # By default, we validate the first DKIM-Signature line found.
    try:
        sig = parse_tag_value(sigheaders[idx][1])
        self.signature_fields = sig
    except InvalidTagValueList as e:
        raise MessageFormatError(e)

    self.logger.debug("sig: %r" % sig)

    validate_signature_fields(sig)
    self.domain = sig[b'd']
    self.selector = sig[b's']

    include_headers = [x.lower() for x in re.split(br"\s*:\s*", sig[b'h'])]
    self.include_headers = tuple(include_headers)
    return sig, include_headers, sigheaders

  #: Verify a DKIM signature.
  #: @type idx: int
  #: @param idx: which signature to verify.  The first (topmost) signature is 0.
  #: @type dnsfunc: callable
  #: @param dnsfunc: an option function to lookup TXT resource records
  #: for a DNS domain.  The default uses dnspython or pydns.
  #: @return: True if signature verifies or False otherwise
  #: @raise DKIMException: when the message, signature, or key are badly formed
  def verify(self,idx=0,dnsfunc=get_txt):
    sig, include_headers, sigheaders = self.verify_headerprep(idx=0)
    return self.verify_sig(sig, include_headers, sigheaders[idx], dnsfunc)


#: Hold messages and options during ARC signing and verification.
class ARC(DomainSigner):
  #: Header fields used by ARC
  ARC_HEADERS = (b'arc-seal', b'arc-message-signature', b'arc-authentication-results')

  #: Regex to extract i= value from ARC headers
  INSTANCE_RE = re.compile(br'[\s;]?i\s*=\s*(\d+)', re.MULTILINE | re.IGNORECASE)

  def sorted_arc_headers(self):
    headers = []
    # Use relaxed canonicalization to unfold and clean up headers
    relaxed_headers = RelaxedCanonicalization.canonicalize_headers(self.headers)
    for x,y in relaxed_headers:
      if x.lower() in ARC.ARC_HEADERS:
        m = ARC.INSTANCE_RE.search(y)
        if m is not None:
          try:
            i = int(m.group(1))
            headers.append((i, (x, y)))
          except ValueError:
            self.logger.debug("invalid instance number %s: '%s: %s'" % (m.group(1), x, y))
        else:
          self.logger.debug("not instance number: '%s: %s'" % (x, y))

    if len(headers) == 0:
      return 0, []

    def arc_header_key(a):
      return [a[0], a[1][0].lower(), a[1][1].lower()]

    headers = sorted(headers, key=arc_header_key)
    headers.reverse()
    return headers[0][0], headers

  #: Sign an RFC822 message and return the list of ARC set header lines
  #:
  #: The include_headers option gives full control over which header fields
  #: are signed for the ARC-Message-Signature.  Note that signing a header
  #: field that doesn't exist prevents
  #: that field from being added without breaking the signature.  Repeated
  #: fields (such as Received) can be signed multiple times.  Instances
  #: of the field are signed from bottom to top.  Signing a header field more
  #: times than are currently present prevents additional instances
  #: from being added without breaking the signature.
  #:
  #: The default include_headers for this method differs from the backward
  #: compatible sign function, which signs all headers not
  #: in should_not_sign.  The default list for this method can be modified
  #: by tweaking should_sign and frozen_sign (or even should_not_sign).
  #: It is only necessary to pass an include_headers list when precise control
  #: is needed.
  #:
  #: @param selector: the DKIM selector value for the signature
  #: @param domain: the DKIM domain value for the signature
  #: @param privkey: a PKCS#1 private key in base64-encoded text form
  #: @param srv_id: an srv_id for identitfying AR headers to sign & extract cv from
  #: @param include_headers: a list of strings indicating which headers
  #: are to be signed (default rfc4871 recommended headers)
  #: @return: list of ARC set header fields
  #: @raise DKIMException: when the message, include_headers, or key are badly
  #: formed.
  def sign(self, selector, domain, privkey, srv_id, include_headers=None,
           timestamp=None, standardize=False):

    INSTANCE_LIMIT = 50 # Maximum allowed i= value
    self.add_should_not(('Authentication-Results',))
    # check if authres has been imported
    try:
        AuthenticationResultsHeader
    except:
        self.logger.debug("authres package not installed")
        raise AuthresNotFoundError

    try:
        pk = parse_pem_private_key(privkey)
    except UnparsableKeyError as e:
        raise KeyFormatError(str(e))

    # extract, parse, filter & group AR headers
    ar_headers = [res.strip() for [ar, res] in self.headers if ar == b'Authentication-Results']
    grouped_headers = [(res, AuthenticationResultsHeader.parse('Authentication-Results: ' + res.decode('utf-8')))
                       for res in ar_headers]
    auth_headers = [res for res in grouped_headers if res[1].authserv_id == srv_id.decode('utf-8')]

    if len(auth_headers) == 0:
      self.logger.debug("no AR headers found, chain terminated")
      return []

    # consolidate headers
    results_lists = [raw.replace(srv_id + b';', b'').strip() for (raw, parsed) in auth_headers]
    results_lists = [tags.split(b';') for tags in results_lists]
    results = [tag.strip() for sublist in results_lists for tag in sublist]
    auth_results = srv_id + b'; ' + (b';' + self.linesep + b'  ').join(results)

    # extract cv
    parsed_auth_results = AuthenticationResultsHeader.parse('Authentication-Results: ' + auth_results.decode('utf-8'))
    arc_results = [res for res in parsed_auth_results.results if res.method == 'arc']
    if len(arc_results) == 0:
      chain_validation_status = CV_None
    elif len(arc_results) != 1:
      self.logger.debug("multiple AR arc stamps found, failing chain")
      chain_validation_status = CV_Fail
    else:
      chain_validation_status = arc_results[0].result.lower().encode('utf-8')

    # Setup headers
    if include_headers is None:
        include_headers = self.default_sign_headers()

    include_headers = tuple([x.lower() for x in include_headers])

    # record what verify should extract
    self.include_headers = include_headers

    # rfc4871 says FROM is required
    if b'from' not in include_headers:
        raise ParameterError("The From header field MUST be signed")

    # raise exception for any SHOULD_NOT headers, call can modify
    # SHOULD_NOT if really needed.
    for x in set(include_headers).intersection(self.should_not_sign):
        raise ParameterError("The %s header field SHOULD NOT be signed"%x)

    max_instance, arc_headers_w_instance = self.sorted_arc_headers()
    instance = 1
    if len(arc_headers_w_instance) != 0:
        instance = max_instance + 1
    if instance > INSTANCE_LIMIT:
        raise ParameterError("Maximum instance tag value exceeded")

    if instance == 1 and chain_validation_status != CV_None:
        raise ParameterError("No existing chain found on message, cv should be none")
    elif instance != 1 and chain_validation_status == CV_None:
      self.logger.debug("no previous AR arc results found and instance > 1, chain terminated")
      return []

    new_arc_set = []
    if chain_validation_status != CV_Fail:
      arc_headers = [y for x,y in arc_headers_w_instance]
    else: # don't include previous sets for a failed/invalid chain
      arc_headers = []

    # Compute ARC-Authentication-Results
    aar_value = ("i=%d; " % instance).encode('utf-8') + auth_results
    if aar_value[-1] != b'\n': aar_value += b'\r\n'

    new_arc_set.append(b"ARC-Authentication-Results: " + aar_value)
    self.headers.insert(0, (b"arc-authentication-results", aar_value))
    arc_headers.insert(0, (b"ARC-Authentication-Results", aar_value))

    # Compute bh=
    canon_policy = CanonicalizationPolicy.from_c_value(b'relaxed/relaxed')

    self.hasher = HASH_ALGORITHMS[self.signature_algorithm]
    h = HashThrough(self.hasher(), self.debug_content)
    h.update(canon_policy.canonicalize_body(self.body))
    if self.debug_content:
        self.logger.debug("sign ams body hashed: %r" % h.hashed())
    bodyhash = base64.b64encode(h.digest())

    # Compute ARC-Message-Signature
    timestamp = str(timestamp or int(time.time())).encode('ascii')
    ams_fields = [x for x in [
        (b'i', str(instance).encode('ascii')),
        (b'a', self.signature_algorithm),
        (b'c', b'relaxed/relaxed'),
        (b'd', domain),
        (b's', selector),
        (b't', timestamp),
        (b'h', b" : ".join(include_headers)),
        (b'bh', bodyhash),
        # Force b= to fold onto it's own line so that refolding after
        # adding sig doesn't change whitespace for previous tags.
        (b'b', b'0'*60),
    ] if x]

    res = self.gen_header(ams_fields, include_headers, canon_policy,
                          b"ARC-Message-Signature", pk, standardize)

    new_arc_set.append(b"ARC-Message-Signature: " + res)
    self.headers.insert(0, (b"ARC-Message-Signature", res))
    arc_headers.insert(0, (b"ARC-Message-Signature", res))

    # Compute ARC-Seal
    as_fields = [x for x in [
        (b'i', str(instance).encode('ascii')),
        (b'cv', chain_validation_status),
        (b'a', self.signature_algorithm),
        (b'd', domain),
        (b's', selector),
        (b't', timestamp),
        # Force b= to fold onto it's own line so that refolding after
        # adding sig doesn't change whitespace for previous tags.
        (b'b', b'0'*60),
    ] if x]

    as_include_headers = [x[0].lower() for x in arc_headers]
    as_include_headers.reverse()

    # if our chain is failing or invalid, we only grab the most recent set
    # reversing the order of the headers accomplishes this
    if chain_validation_status == CV_Fail:
      self.headers.reverse()
    if b'h' in as_fields:
        raise ValidationError("h= tag not permitted in ARC-Seal header field")    
    res = self.gen_header(as_fields, as_include_headers, canon_policy,
                           b"ARC-Seal", pk, standardize)

    new_arc_set.append(b"ARC-Seal: " + res)
    self.headers.insert(0, (b"ARC-Seal", res))
    arc_headers.insert(0, (b"ARC-Seal", res))

    new_arc_set.reverse()

    return new_arc_set

  #: Verify an ARC set.
  #: @type instance: int
  #: @param instance: which ARC set to verify, based on i= instance.
  #: @type dnsfunc: callable
  #: @param dnsfunc: an optional function to lookup TXT resource records
  #: for a DNS domain.  The default uses dnspython or pydns.
  #: @return: True if signature verifies or False otherwise
  #: @return: three-tuple of (CV Result (CV_Pass, CV_Fail, CV_None or None, for a chain that has ended), list of
  #: result dictionaries, result reason)
  #: @raise DKIMException: when the message, signature, or key are badly formed
  def verify(self,dnsfunc=get_txt):
    result_data = []
    max_instance, arc_headers_w_instance = self.sorted_arc_headers()
    if max_instance == 0:
        return CV_None, result_data, "Message is not ARC signed"
    for instance in range(max_instance, 0, -1):
        try:
            result = self.verify_instance(arc_headers_w_instance, instance, dnsfunc=dnsfunc)
            result_data.append(result)
        except DKIMException as e:
            self.logger.error("%s" % e)
            return CV_Fail, result_data, "%s" % e

    # Most recent instance must ams-validate
    if not result_data[0]['ams-valid']:
        return CV_Fail, result_data, "Most recent ARC-Message-Signature did not validate"
    for result in result_data:
      if result['cv'] == CV_Fail:
        return None, result_data, "ARC-Seal[%d] reported failure, the chain is terminated" % result['instance']
      elif not result['as-valid']:
        return CV_Fail, result_data, "ARC-Seal[%d] did not validate" % result['instance']
      elif (result['instance'] == 1) and (result['cv'] != CV_None):
        return CV_Fail, result_data, "ARC-Seal[%d] reported invalid status %s" % (result['instance'], result['cv'])
      elif (result['instance'] != 1) and (result['cv'] == CV_None):
        return CV_Fail, result_data, "ARC-Seal[%d] reported invalid status %s" % (result['instance'], result['cv'])
    return CV_Pass, result_data, "success"

  #: Verify an ARC set.
  #: @type arc_headers_w_instance: list
  #: @param arc_headers_w_instance: list of tuples, (instance, (name, value)) of
  #: ARC headers
  #: @type instance: int
  #: @param instance: which ARC set to verify, based on i= instance.
  #: @type dnsfunc: callable
  #: @param dnsfunc: an optional function to lookup TXT resource records
  #: for a DNS domain.  The default uses dnspython or pydns.
  #: @return: True if signature verifies or False otherwise
  #: @raise DKIMException: when the message, signature, or key are badly formed
  def verify_instance(self,arc_headers_w_instance,instance,dnsfunc=get_txt):
    if (instance == 0) or (len(arc_headers_w_instance) == 0):
        raise ParameterError("request to verify instance %d not present" % (instance))

    aar_value = None
    ams_value = None
    as_value = None
    arc_headers = []
    output = { 'instance': instance }

    for i, arc_header in arc_headers_w_instance:
      if i > instance: continue
      arc_headers.append(arc_header)
      if i == instance:
        if arc_header[0].lower() == b"arc-authentication-results":
          if aar_value is not None:
            raise MessageFormatError("Duplicate ARC-Authentication-Results for instance %d" % instance)
          aar_value = arc_header[1]
        elif arc_header[0].lower() == b"arc-message-signature":
          if ams_value is not None:
            raise MessageFormatError("Duplicate ARC-Message-Signature for instance %d" % instance)
          ams_value = arc_header[1]
        elif arc_header[0].lower() == b"arc-seal":
          if as_value is not None:
            raise MessageFormatError("Duplicate ARC-Seal for instance %d" % instance)
          as_value = arc_header[1]

    if (aar_value is None) or (ams_value is None) or (as_value is None):
        raise MessageFormatError("Incomplete ARC set for instance %d" % instance)

    output['aar-value'] = aar_value

    # Validate Arc-Message-Signature
    try:
        sig = parse_tag_value(ams_value)
    except InvalidTagValueList as e:
        raise MessageFormatError(e)

    self.logger.debug("ams sig[%d]: %r" % (instance, sig))

    validate_signature_fields(sig, [b'i', b'a', b'b', b'bh', b'd', b'h', b's'], True)
    output['ams-domain'] = sig[b'd']
    output['ams-selector'] = sig[b's']

    include_headers = [x.lower() for x in re.split(br"\s*:\s*", sig[b'h'])]
    if b'arc-seal' in include_headers:
        raise ParameterError("The Arc-Message-Signature MUST NOT sign ARC-Seal")

    ams_header = (b'ARC-Message-Signature', b' ' + ams_value)


    # we can't use the AMS provided above, as it's already been canonicalized relaxed
    # for use in validating the AS.  However the AMS is included in the AMS itself,
    # and this can use simple canonicalization
    raw_ams_header = [(x, y) for (x, y) in self.headers if x.lower() == b'arc-message-signature'][0]

    # Only relaxed canonicalization used by ARC
    if b'c' not in sig:
        sig[b'c'] = b'relaxed/relaxed'
    try:
      ams_valid = self.verify_sig(sig, include_headers, raw_ams_header, dnsfunc)
    except DKIMException as e:
      self.logger.error("%s" % e)
      ams_valid = False

    output['ams-valid'] = ams_valid
    self.logger.debug("ams valid: %r" % ams_valid)

    # Validate Arc-Seal
    try:
        sig = parse_tag_value(as_value)
    except InvalidTagValueList as e:
        raise MessageFormatError(e)

    self.logger.debug("as sig[%d]: %r" % (instance, sig))

    validate_signature_fields(sig, [b'i', b'a', b'b', b'cv', b'd', b's'], True)
    if b'h' in sig:
        raise ValidationError("h= tag not permitted in ARC-Seal header field")

    output['as-domain'] = sig[b'd']
    output['as-selector'] = sig[b's']
    output['cv'] = sig[b'cv']

    as_include_headers = [x[0].lower() for x in arc_headers]
    as_include_headers.reverse()
    as_header = (b'ARC-Seal', b' ' + as_value)
    # Only relaxed canonicalization used by ARC
    if b'c' not in sig:
        sig[b'c'] = b'relaxed/relaxed'
    try:
      as_valid = self.verify_sig(sig, as_include_headers[:-1], as_header, dnsfunc)
    except DKIMException as e:
      self.logger.error("%s" % e)
      as_valid = False

    output['as-valid'] = as_valid
    self.logger.debug("as valid: %r" % as_valid)
    return output


def sign(message, selector, domain, privkey, identity=None,
         canonicalize=(b'relaxed', b'simple'),
         signature_algorithm=b'rsa-sha256',
         include_headers=None, length=False, logger=None,
         linesep=b'\r\n', tlsrpt=False):
    # type: (bytes, bytes, bytes, bytes, bytes, tuple, bytes, list, bool, any) -> bytes
    """Sign an RFC822 message and return the DKIM-Signature header line.
    @param message: an RFC822 formatted message (with either \\n or \\r\\n line endings)
    @param selector: the DKIM selector value for the signature
    @param domain: the DKIM domain value for the signature
    @param privkey: a PKCS#1 private key in base64-encoded text form
    @param identity: the DKIM identity value for the signature (default "@"+domain)
    @param canonicalize: the canonicalization algorithms to use (default (Simple, Simple))
    @param signature_algorithm: the signing algorithm to use when signing
    @param include_headers: a list of strings indicating which headers are to be signed (default all headers not listed as SHOULD NOT sign)
    @param length: true if the l= tag should be included to indicate body length (default False)
    @param logger: a logger to which debug info will be written (default None)
    @param linesep: use this line seperator for folding the headers
    @param tlsrpt: message is an RFC 8460 TLS report (default False)
     False: Not a tlsrpt, True: Is a tlsrpt, 'strict': tlsrpt, invalid if
     service type is missing. For signing, if True, length is never used.
    @return: DKIM-Signature header field terminated by \\r\\n
    @raise DKIMException: when the message, include_headers, or key are badly formed.
    """

    d = DKIM(message,logger=logger,signature_algorithm=signature_algorithm,linesep=linesep,tlsrpt=tlsrpt)
    return d.sign(selector, domain, privkey, identity=identity, canonicalize=canonicalize, include_headers=include_headers, length=length)


def verify(message, logger=None, dnsfunc=get_txt, minkey=1024,
        timeout=5, tlsrpt=False):
    """Verify the first (topmost) DKIM signature on an RFC822 formatted message.
    @param message: an RFC822 formatted message (with either \\n or \\r\\n line endings)
    @param logger: a logger to which debug info will be written (default None)
    @param timeout: number of seconds for DNS lookup timeout (default = 5)
    @param tlsrpt: message is an RFC 8460 TLS report (default False)
     False: Not a tlsrpt, True: Is a tlsrpt, 'strict': tlsrpt, invalid if
     service type is missing. For signing, if True, length is never used.
    @return: True if signature verifies or False otherwise
    """
    # type: (bytes, any, function, int) -> bool
    d = DKIM(message,logger=logger,minkey=minkey,timeout=timeout,tlsrpt=tlsrpt)
    try:
        return d.verify(dnsfunc=dnsfunc)
    except DKIMException as x:
        if logger is not None:
            logger.error("%s" % x)
        return False


# aiodns requires Python 3.5+, so no async before that
if sys.version_info >= (3, 5):
    try:
        import aiodns
        from dkim.asyncsupport import verify_async
        dkim_verify_async = verify_async
    except ImportError:
        # If aiodns is not installed, then async verification is not available
        pass


# For consistency with ARC
dkim_sign = sign
dkim_verify = verify


def arc_sign(message, selector, domain, privkey,
             srv_id, signature_algorithm=b'rsa-sha256',
             include_headers=None, timestamp=None,
             logger=None, standardize=False, linesep=b'\r\n'):
    # type: (bytes, bytes, bytes, bytes, bytes, bytes, list, any, any, bool) -> list
    """Sign an RFC822 message and return the ARC set header lines for the next instance
    @param message: an RFC822 formatted message (with either \\n or \\r\\n line endings)
    @param selector: the DKIM selector value for the signature
    @param domain: the DKIM domain value for the signature
    @param privkey: a PKCS#1 private key in base64-encoded text form
    @param srv_id: the authserv_id used to identify the ADMD's AR headers and to use for ARC authserv_id
    @param signature_algorithm: the signing algorithm to use when signing
    @param include_headers: a list of strings indicating which headers are to be signed (default all headers not listed as SHOULD NOT sign)
    @param timestamp: the time in integer seconds when the message is sealed (default is int(time.time) based on platform, can be string or int)
    @param logger: a logger to which debug info will be written (default None)
    @param linesep: use this line seperator for folding the headers
    @return: A list containing the ARC set of header fields for the next instance
    @raise DKIMException: when the message, include_headers, or key are badly formed.
    """

    a = ARC(message,logger=logger,signature_algorithm=b'rsa-sha256',linesep=linesep)
    if not include_headers:
        include_headers = a.default_sign_headers()
    return a.sign(selector, domain, privkey, srv_id, include_headers=include_headers,
                  timestamp=timestamp, standardize=standardize)


def arc_verify(message, logger=None, dnsfunc=get_txt, minkey=1024, timeout=5):
    # type: (bytes, any, function, int) -> tuple
    """Verify the ARC chain on an RFC822 formatted message.
    @param message: an RFC822 formatted message (with either \\n or \\r\\n line endings)
    @param logger: a logger to which debug info will be written (default None)
    @param dnsfunc: an optional function to lookup TXT resource records
    @param minkey: the minimum key size to accept
    @param timeout: number of seconds for DNS lookup timeout (default = 5)
    @return: three-tuple of (CV Result (CV_Pass, CV_Fail or CV_None), list of
    result dictionaries, result reason)
    """
    a = ARC(message,logger=logger,minkey=minkey,timeout=5)
    try:
        return a.verify(dnsfunc=dnsfunc)
    except DKIMException as x:
        if logger is not None:
            logger.error("%s" % x)
        return CV_Fail, [], "%s" % x<|MERGE_RESOLUTION|>--- conflicted
+++ resolved
@@ -687,26 +687,6 @@
 
     return header_value
 
-<<<<<<< HEAD
-  # Abstract helper method to verify a signed header
-  #: @param sig: List of (key, value) tuples containing tag=values of the header
-  #: @param include_headers: headers to validate b= signature against
-  #: @param sig_header: (header_name, header_value)
-  #: @param dnsfunc: interface to dns
-  def verify_sig(self, sig, include_headers, sig_header, dnsfunc):
-    name = sig[b's'] + b"._domainkey." + sig[b'd'] + b"."
-    try:
-      pk, self.keysize, ktag, self.seqtlsrpt = load_pk_from_dns(name, dnsfunc,
-              timeout=self.timeout)
-    except KeyFormatError as e:
-      self.logger.error("%s" % e)
-      return False
-    except binascii.Error as e:
-      self.logger.error('KeyFormatError: {0}'.format(e))
-      return False
-=======
->>>>>>> 79722177
-
   def verify_sig_process(self, sig, include_headers, sig_header, dnsfunc):
     """Non-async sensitive verify_sig elements.  Separated to avoid async code
     duplication."""
@@ -792,6 +772,9 @@
               dnsfunc, timeout=self.timeout)
     except KeyFormatError as e:
       self.logger.error("%s" % e)
+      return False
+    except binascii.Error as e:
+      self.logger.error('KeyFormatError: {0}'.format(e))
       return False
     return self.verify_sig_process(sig, include_headers, sig_header, dnsfunc)
 
@@ -908,28 +891,14 @@
     self.signature_fields = dict(sigfields)
     return b'DKIM-Signature: ' + res
 
-<<<<<<< HEAD
   #: Checks if any DKIM signature is present
   #: @return: True if there is one or more DKIM signatures present or False otherwise
   def present(self):
     return (len([(x,y) for x,y in self.headers if x.lower() == b"dkim-signature"]) > 0)
 
-  #: Verify a DKIM signature.
-  #: @type idx: int
-  #: @param idx: which signature to verify.  The first (topmost) signature is 0.
-  #: @type dnsfunc: callable
-  #: @param dnsfunc: an option function to lookup TXT resource records
-  #: for a DNS domain.  The default uses dnspython or pydns.
-  #: @return: True if signature verifies or False otherwise
-  #: @raise DKIMException: when the message, signature, or key are badly formed
-  def verify(self,idx=0,dnsfunc=get_txt):
-=======
-
   def verify_headerprep(self, idx=0):
     """Non-DNS verify parts to minimize asyncio code duplication."""
 
-
->>>>>>> 79722177
     sigheaders = [(x,y) for x,y in self.headers if x.lower() == b"dkim-signature"]
     if len(sigheaders) <= idx:
         return False
